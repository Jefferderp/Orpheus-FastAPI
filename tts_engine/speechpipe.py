from snac import SNAC
import numpy as np
import torch
import asyncio
import threading
import queue
import time
import os
import sys

# Helper to detect if running in Uvicorn's reloader (same as in inference.py)
def is_reloader_process():
    """Check if the current process is a uvicorn reloader"""
    return (sys.argv[0].endswith('_continuation.py') or 
            os.environ.get('UVICORN_STARTED') == 'true')

# Set a flag to avoid repeat messages
IS_RELOADER = is_reloader_process()

# Try to enable torch.compile if PyTorch 2.0+ is available
TORCH_COMPILE_AVAILABLE = False
try:
    if hasattr(torch, 'compile'):
        TORCH_COMPILE_AVAILABLE = True
        if not IS_RELOADER:
            print("PyTorch 2.0+ detected, torch.compile is available")
except:
    pass

# Try to enable CUDA graphs if available
CUDA_GRAPHS_AVAILABLE = False
try:
    if torch.cuda.is_available() and hasattr(torch.cuda, 'make_graphed_callables'):
        CUDA_GRAPHS_AVAILABLE = True
        if not IS_RELOADER:
            print("CUDA graphs support is available")
except:
    pass

model = SNAC.from_pretrained("hubertsiuzdak/snac_24khz").eval()

# Check if CUDA is available and set device accordingly
snac_device = "cuda" if torch.cuda.is_available() else "mps" if torch.backends.mps.is_available() else "cpu"
if not IS_RELOADER:
    print(f"Using device: {snac_device}")
model = model.to(snac_device)

# Attempt to compile the model if supported for faster inference
if TORCH_COMPILE_AVAILABLE:
    try:
        model = torch.compile(model)
        if not IS_RELOADER:
            print("Model compiled with torch.compile for faster inference")
    except Exception as e:
        if not IS_RELOADER:
            print(f"torch.compile failed, continuing without compile: {e}")
elif not IS_RELOADER:
    print("Using standard PyTorch optimizations (torch.compile disabled)")

# Prepare CUDA streams for parallel processing if available
cuda_stream = None
if snac_device == "cuda":
    cuda_stream = torch.cuda.Stream()
    if not IS_RELOADER:
        print("Using CUDA stream for parallel processing")


def convert_to_audio(multiframe, count):
    """
    Optimized version of convert_to_audio that eliminates inefficient tensor operations
    and reduces CPU-GPU transfers for much faster inference on high-end GPUs.
    """
    if len(multiframe) < 7:
        return None
  
    num_frames = len(multiframe) // 7
    frame = multiframe[:num_frames*7]
    
    # Vectorized extraction of per-frame codes
    frame_tensor = torch.tensor(frame, dtype=torch.int32, device=snac_device)
    codes_matrix = frame_tensor.view(num_frames, 7)
    # Code 0: first value of each frame
    codes_0 = codes_matrix[:, 0]
    # Code 1: second and fifth values
    codes_1 = codes_matrix[:, [1, 4]].reshape(-1)
    # Code 2: third, fourth, sixth, and seventh values
    codes_2 = codes_matrix[:, [2, 3, 5, 6]].reshape(-1)
    codes = [codes_0.unsqueeze(0), codes_1.unsqueeze(0), codes_2.unsqueeze(0)]
    
    # Check tokens are in valid range
    if (torch.any(codes[0] < 0) or torch.any(codes[0] > 4096) or 
        torch.any(codes[1] < 0) or torch.any(codes[1] > 4096) or 
        torch.any(codes[2] < 0) or torch.any(codes[2] > 4096)):
        return None

    # Use CUDA stream for parallel processing if available
    stream_ctx = torch.cuda.stream(cuda_stream) if cuda_stream is not None else torch.no_grad()
    
    with stream_ctx, torch.inference_mode():
        # Decode the audio
        audio_hat = model.decode(codes)
        
        # Extract the relevant slice and efficiently convert to bytes
        # Keep data on GPU as long as possible
        audio_slice = audio_hat[:, :, 2048:4096]
        
        # Process on GPU if possible, with minimal data transfer
        if snac_device == "cuda":
            # Scale directly on GPU
            audio_int16_tensor = (audio_slice * 32767).to(torch.int16)
            # Only transfer the final result to CPU
            audio_bytes = audio_int16_tensor.cpu().numpy().tobytes()
        else:
            # For non-CUDA devices, fall back to the original approach
            detached_audio = audio_slice.detach().cpu()
            audio_np = detached_audio.numpy()
            audio_int16 = (audio_np * 32767).astype(np.int16)
            audio_bytes = audio_int16.tobytes()
            
    return audio_bytes

# Define the custom token prefix
CUSTOM_TOKEN_PREFIX = "<custom_token_"

# Use a single global cache for token processing
token_id_cache = {}
MAX_CACHE_SIZE = 10000  # Increased cache size for better performance

def turn_token_into_id(token_string, index):
    """
    Optimized token-to-ID conversion with caching.
    This is the definitive implementation used by both inference.py and speechpipe.py.
    
    Args:
        token_string: The token string to convert
        index: Position index used for token offset calculation
        
    Returns:
        int: Token ID if valid, None otherwise
    """
    prefix = CUSTOM_TOKEN_PREFIX
    mod = index % 7
    cache_key = (token_string, mod)
    if cache_key in token_id_cache:
        return token_id_cache[cache_key]
    # Must start with prefix and end with '>'
    if not token_string.startswith(prefix) or not token_string.endswith(">"):
        if len(token_id_cache) < MAX_CACHE_SIZE:
            token_id_cache[cache_key] = None
        return None
    # Extract numeric part
    num_str = token_string[len(prefix):-1]
    if not num_str.isdigit():
        if len(token_id_cache) < MAX_CACHE_SIZE:
            token_id_cache[cache_key] = None
        return None
    num = int(num_str)
    token_id = num - 10 - (mod * 4096)
    if len(token_id_cache) < MAX_CACHE_SIZE:
        token_id_cache[cache_key] = token_id
    return token_id

async def tokens_decoder(token_gen):
    """Optimized token decoder with early first-chunk processing for lower latency"""
    buffer = []
    count = 0
    
    # Track if first chunk has been processed
    first_chunk_processed = False
    
    # Reduce time to first token: yield audio as soon as a single token is available
    min_frames_first = 1   # Process after just 1 token for lowest latency
    min_frames_subsequent = 28  # Standard minimum (4 chunks of 7 tokens) after first audio
    ideal_frames = 49  # Ideal standard frame size (7×7 window) - unchanged
    process_every_n = 7  # Process every 7 tokens (standard for Orpheus model) - unchanged
    
    start_time = time.time()
    token_count = 0
    last_log_time = start_time
    
    async for token_sim in token_gen:
        token_count += 1
        
        # Use the unified turn_token_into_id which already handles caching
        token = turn_token_into_id(token_sim, count)
        
        if token is not None and token > 0:
            buffer.append(token)
            count += 1

            # Log throughput periodically
            current_time = time.time()
            if current_time - last_log_time > 5.0:  # Every 5 seconds
                elapsed = current_time - last_log_time
                if elapsed > 0:
                    recent_tokens = token_count
                    tokens_per_sec = recent_tokens / elapsed
                    print(f"Token processing rate: {tokens_per_sec:.1f} tokens/second")
                last_log_time = current_time
                token_count = 0
            
            # Different processing logic based on whether first chunk has been processed
            if not first_chunk_processed:
                # Process and yield audio as soon as a single token is available
                if count >= min_frames_first:
                    buffer_to_proc = buffer[-min_frames_first:]
                    audio_samples = convert_to_audio(buffer_to_proc, count)
                    if audio_samples is not None:
                        first_chunk_processed = True  # Mark first chunk as processed
                        yield audio_samples
            else:
                # For subsequent chunks, use original processing with proper batching
                if count % process_every_n == 0:
                    if len(buffer) >= ideal_frames:
                        buffer_to_proc = buffer[-ideal_frames:]
                    elif len(buffer) >= min_frames_subsequent:
                        buffer_to_proc = buffer[-min_frames_subsequent:]
                    else:
                        continue
                    audio_samples = convert_to_audio(buffer_to_proc, count)
                    if audio_samples is not None:
                        yield audio_samples
    
    # CRITICAL: End-of-generation handling - always flush any remaining tokens as audio
    if len(buffer) > 0:
        buffer_to_proc = buffer[:]
        audio_samples = convert_to_audio(buffer_to_proc, count)
        if audio_samples is not None:
            yield audio_samples
        print(f"Processing final partial frame: {len(buffer)} tokens + {padding_needed} repeated-token padding")
        audio_samples = convert_to_audio(padded_buffer, count)
        if audio_samples is not None:
            yield audio_samples
# ------------------ Synchronous Tokens Decoder Wrapper ------------------ #
def tokens_decoder_sync(syn_token_gen):
    """Optimized synchronous decoder with larger queue and parallel processing"""
<<<<<<< HEAD
    # Use a larger queue for RTX 4090 to maximize GPU utilization
    max_queue_size = 256 if snac_device == "cuda" else 8
    audio_queue = queue.Queue(maxsize=max_queue_size)
    
    # Collect tokens in batches for higher throughput
    batch_size = 128 if snac_device == "cuda" else 4
=======
    # Use unbounded SimpleQueue for lower overhead
    audio_queue = queue.SimpleQueue()

    # Collect tokens in batches for higher throughput
    batch_size = 8 if snac_device == "cuda" else 4
>>>>>>> cb476015
    
    # Convert the synchronous token generator into an async generator with batching
    async def async_token_gen():
        token_batch = []
        for token in syn_token_gen:
            token_batch.append(token)
            # Process in batches for efficiency
            if len(token_batch) >= batch_size:
                for t in token_batch:
                    yield t
                token_batch = []
        # Process any remaining tokens
        for t in token_batch:
            yield t

    async def async_producer():
        # Start timer for performance logging
        start_time = time.time()
        chunk_count = 0
        
        try:
            # Process audio chunks from the token decoder
            async for audio_chunk in tokens_decoder(async_token_gen()):
                if audio_chunk:  # Validate audio chunk before adding to queue
                    audio_queue.put(audio_chunk)
                    chunk_count += 1
        except Exception as e:
            print(f"Error in audio producer: {e}")
            import traceback
            traceback.print_exc()
        finally:    
            # Signal completion
            audio_queue.put(None)  # Sentinel

    def run_async():
        asyncio.run(async_producer())

    # Use a higher priority thread for RTX 4090 to ensure it stays fed with work
    thread = threading.Thread(target=run_async)
    thread.daemon = True  # Allow the thread to be terminated when the main thread exits
    thread.start()

    # Use larger buffer for throughput
    buffer_size = 20
    audio_buffer = []
    
    while True:
        audio = audio_queue.get()
        if audio is None:
            break
        
        audio_buffer.append(audio)
        # Yield buffered audio chunks for smoother playback
        if len(audio_buffer) >= buffer_size:
            for chunk in audio_buffer:
                yield chunk
            audio_buffer = []
    
    # Yield any remaining audio in the buffer
    for chunk in audio_buffer:
        yield chunk<|MERGE_RESOLUTION|>--- conflicted
+++ resolved
@@ -234,20 +234,11 @@
 # ------------------ Synchronous Tokens Decoder Wrapper ------------------ #
 def tokens_decoder_sync(syn_token_gen):
     """Optimized synchronous decoder with larger queue and parallel processing"""
-<<<<<<< HEAD
-    # Use a larger queue for RTX 4090 to maximize GPU utilization
-    max_queue_size = 256 if snac_device == "cuda" else 8
-    audio_queue = queue.Queue(maxsize=max_queue_size)
-    
-    # Collect tokens in batches for higher throughput
-    batch_size = 128 if snac_device == "cuda" else 4
-=======
     # Use unbounded SimpleQueue for lower overhead
     audio_queue = queue.SimpleQueue()
 
     # Collect tokens in batches for higher throughput
     batch_size = 8 if snac_device == "cuda" else 4
->>>>>>> cb476015
     
     # Convert the synchronous token generator into an async generator with batching
     async def async_token_gen():
