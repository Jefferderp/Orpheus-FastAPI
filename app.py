--- conflicted
+++ resolved
@@ -6,12 +6,8 @@
 import time
 import asyncio
 from datetime import datetime
-<<<<<<< HEAD
-from typing import List, Optional
+from typing import List, Optional, Dict, Tuple, Annotated, Union, cast
 from fastapi.security import HTTPBearer, HTTPAuthorizationCredentials
-=======
-from typing import List, Optional, Dict, Tuple, Annotated, Union, cast
->>>>>>> c3bf3880
 from dotenv import load_dotenv
 import wave
 import io
@@ -54,13 +50,8 @@
 # Load environment variables from .env file
 load_dotenv(override=True)
 
-<<<<<<< HEAD
-from fastapi import FastAPI, Request, Form, HTTPException, Depends, Security
-from fastapi.responses import HTMLResponse, FileResponse, JSONResponse
-=======
-from fastapi import FastAPI, Request, Form, HTTPException, Depends, Body
+from fastapi import FastAPI, Request, Form, HTTPException, Depends, Body, Security
 from fastapi.responses import HTMLResponse, FileResponse, JSONResponse, StreamingResponse
->>>>>>> c3bf3880
 from fastapi.staticfiles import StaticFiles
 from fastapi.templating import Jinja2Templates
 from pydantic import BaseModel
